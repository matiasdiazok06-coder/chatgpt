--- conflicted
+++ resolved
@@ -83,7 +83,6 @@
 
 def menu():
     while True:
-<<<<<<< HEAD
         _print_dashboard()
         op = ask("Opción: ").strip()
         if op == "1" and accounts:
@@ -104,34 +103,6 @@
             print("Saliendo...")
             time.sleep(0.3)
             break
-=======
-        banner()
-        n,c,a=_counts()
-        ok_total, err_total = _message_totals()
-        print(f"Cuentas: {n}\nConectadas: {c}\nActivas: {a}\n")
-        print(f"Mensajes enviados: {ok_total}")
-        print(f"Mensajes con error: {err_total}\n")
-        print(SEP); print(SEP); print()
-        print("1) "+em("🔐")+" Gestionar cuentas")
-        print("2) "+em("🗂️")+" Gestionar leads (crear / importar CSV)")
-        print("3) "+em("💬")+" Enviar mensajes (rotando cuentas activas)")
-        print("4) "+em("📜")+" Ver registros de envíos")
-        print("5) "+em("🤖")+" Auto-responder con OpenAI")
-        print("6) "+em("📊")+" Ver tablero Supabase (mensajes y estados)")
-        print("7) "+em("📦")+" Entregar a cliente (licencia / EXE)")
-        print("8) "+em("🚪")+" Salir\n")
-        print(SEP); print(SEP); print()
-        op=ask("Opción: ").strip()
-        if op=="1" and accounts: accounts.menu_accounts()
-        elif op=="2" and leads: leads.menu_leads()
-        elif op=="3" and ig: ig.menu_send_rotating()
-        elif op=="4" and storage: storage.menu_logs()
-        elif op=="5" and responder: responder.menu_autoresponder()
-        elif op=="6" and storage: storage.menu_supabase()
-        elif op=="7" and licensekit: licensekit.menu_deliver()
-        elif op=="8":
-            print("Saliendo..."); time.sleep(0.3); break
->>>>>>> cc2a5d4f
         else:
             warn("Opción inválida o módulo faltante.")
             press_enter()
